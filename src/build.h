// Copyright 2011 Google Inc. All Rights Reserved.
//
// Licensed under the Apache License, Version 2.0 (the "License");
// you may not use this file except in compliance with the License.
// You may obtain a copy of the License at
//
//     http://www.apache.org/licenses/LICENSE-2.0
//
// Unless required by applicable law or agreed to in writing, software
// distributed under the License is distributed on an "AS IS" BASIS,
// WITHOUT WARRANTIES OR CONDITIONS OF ANY KIND, either express or implied.
// See the License for the specific language governing permissions and
// limitations under the License.

#ifndef NINJA_BUILD_H_
#define NINJA_BUILD_H_

#include <cstdio>
#include <map>
#include <memory>
#include <queue>
#include <string>
#include <vector>

#include "depfile_parser.h"
#include "graph.h"  // XXX needed for DependencyScan; should rearrange.
#include "exit_status.h"
#include "util.h"  // int64_t

struct BuildLog;
struct Builder;
struct DiskInterface;
struct Edge;
struct Node;
struct State;
struct Status;

/// Plan stores the state of a build plan: what we intend to build,
/// which steps we're ready to execute.
struct Plan {
  Plan(Builder* builder = NULL);

  /// Add a target to our plan (including all its dependencies).
  /// Returns false if we don't need to build this target; may
  /// fill in |err| with an error message if there's a problem.
  bool AddTarget(const Node* node, string* err);

  // Pop a ready edge off the queue of edges to build.
  // Returns NULL if there's no work to do.
  Edge* FindWork();

  /// Returns true if there's more work to be done.
  bool more_to_do() const { return wanted_edges_ > 0 && command_edges_ > 0; }

  /// Dumps the current state of the plan.
  void Dump() const;

  enum EdgeResult {
    kEdgeFailed,
    kEdgeSucceeded
  };

  /// Mark an edge as done building (whether it succeeded or failed).
  /// If any of the edge's outputs are dyndep bindings of their dependents,
  /// this loads dynamic dependencies from the nodes' paths.
  /// Returns 'false' if loading dyndep info fails and 'true' otherwise.
  bool EdgeFinished(Edge* edge, EdgeResult result, string* err);

  /// Clean the given node during the build.
  /// Return false on error.
  bool CleanNode(DependencyScan* scan, Node* node, string* err);

  /// Number of edges with commands to run.
  int command_edge_count() const { return command_edges_; }

  /// Reset state.  Clears want and ready sets.
  void Reset();

  /// Update the build plan to account for modifications made to the graph
  /// by information loaded from a dyndep file.
  bool DyndepsLoaded(DependencyScan* scan, const Node* node,
                     const DyndepFile& ddf, string* err);
private:
  bool RefreshDyndepDependents(DependencyScan* scan, const Node* node, string* err);
  void UnmarkDependents(const Node* node, set<Node*>* dependents);
  bool AddSubTarget(const Node* node, const Node* dependent, string* err,
                    set<Edge*>* dyndep_walk);

  /// Update plan with knowledge that the given node is up to date.
  /// If the node is a dyndep binding on any of its dependents, this
  /// loads dynamic dependencies from the node's path.
  /// Returns 'false' if loading dyndep info fails and 'true' otherwise.
  bool NodeFinished(Node* node, string* err);

  /// Enumerate possible steps we want for an edge.
  enum Want
  {
    /// We do not want to build the edge, but we might want to build one of
    /// its dependents.
    kWantNothing,
    /// We want to build the edge, but have not yet scheduled it.
    kWantToStart,
    /// We want to build the edge, have scheduled it, and are waiting
    /// for it to complete.
    kWantToFinish
  };

  void EdgeWanted(const Edge* edge);
  bool EdgeMaybeReady(map<Edge*, Want>::iterator want_e, string* err);

  /// Submits a ready edge as a candidate for execution.
  /// The edge may be delayed from running, for example if it's a member of a
  /// currently-full pool.
  void ScheduleWork(map<Edge*, Want>::iterator want_e);

  /// Keep track of which edges we want to build in this plan.  If this map does
  /// not contain an entry for an edge, we do not want to build the entry or its
  /// dependents.  If it does contain an entry, the enumeration indicates what
  /// we want for the edge.
  map<Edge*, Want> want_;

  EdgeSet ready_;

  Builder* builder_;

  /// Total number of edges that have commands (not phony).
  int command_edges_;

  /// Total remaining number of wanted edges.
  int wanted_edges_;
};

/// CommandRunner is an interface that wraps running the build
/// subcommands.  This allows tests to abstract out running commands.
/// RealCommandRunner is an implementation that actually runs commands.
struct CommandRunner {
  virtual ~CommandRunner() {}
  virtual bool CanRunMore() const = 0;
  virtual bool StartCommand(Edge* edge) = 0;

  /// The result of waiting for a command.
  struct Result {
    Result() : edge(NULL) {}
    Edge* edge;
    ExitStatus status;
    string output;
    bool success() const { return status == ExitSuccess; }
  };
  /// Wait for a command to complete, or return false if interrupted.
  virtual bool WaitForCommand(Result* result) = 0;

  virtual vector<Edge*> GetActiveEdges() { return vector<Edge*>(); }
  virtual void Abort() {}
};

/// Options (e.g. verbosity, parallelism) passed to a build.
struct BuildConfig {
  BuildConfig() : verbosity(NORMAL), dry_run(false), parallelism(1),
                  failures_allowed(1), max_load_average(-0.0f),
                  frontend(NULL) {}

  enum Verbosity {
    NORMAL,
    QUIET,  // No output -- used when testing.
    VERBOSE
  };
  Verbosity verbosity;
  bool dry_run;
  int parallelism;
  int failures_allowed;
  /// The maximum load average we must not exceed. A negative value
  /// means that we do not have any limit.
  double max_load_average;
  DepfileParserOptions depfile_parser_options;

  /// Command to execute to handle build output
  const char* frontend;
};

/// Builder wraps the build process: starting commands, updating status.
struct Builder {
  Builder(State* state, const BuildConfig& config,
          BuildLog* build_log, DepsLog* deps_log,
          DiskInterface* disk_interface, Status* status,
          int64_t start_time_millis);
  ~Builder();

  /// Clean up after interrupted commands by deleting output files.
  void Cleanup();

  Node* AddTarget(const string& name, string* err);

  /// Add a target to the build, scanning dependencies.
  /// @return false on error.
  bool AddTarget(Node* target, string* err);

  /// Returns true if the build targets are already up to date.
  bool AlreadyUpToDate() const;

  /// Run the build.  Returns false on error.
  /// It is an error to call this function when AlreadyUpToDate() is true.
  bool Build(string* err);

  bool StartEdge(Edge* edge, string* err);

  /// Update status ninja logs following a command termination.
  /// @return false if the build can not proceed further due to a fatal error.
  bool FinishCommand(CommandRunner::Result* result, string* err);

  /// Used for tests.
  void SetBuildLog(BuildLog* log) {
    scan_.set_build_log(log);
  }

  /// Load the dyndep information provided by the given node.
  bool LoadDyndeps(Node* node, string* err);

  State* state_;
  const BuildConfig& config_;
  Plan plan_;
#if __cplusplus < 201703L
  auto_ptr<CommandRunner> command_runner_;
#else
  unique_ptr<CommandRunner> command_runner_;  // auto_ptr was removed in C++17.
#endif
  Status* status_;

 private:
   bool ExtractDeps(CommandRunner::Result* result, const string& deps_type,
                    const string& deps_prefix, vector<Node*>* deps_nodes,
                    string* err);

<<<<<<< HEAD
=======
  DiskInterface* disk_interface_;
  DependencyScan scan_;

  // Unimplemented copy ctor and operator= ensure we don't copy the auto_ptr.
  Builder(const Builder &other);        // DO NOT IMPLEMENT
  void operator=(const Builder &other); // DO NOT IMPLEMENT
};

/// Tracks the status of a build: completion fraction, printing updates.
struct BuildStatus {
  explicit BuildStatus(const BuildConfig& config);
  void PlanHasTotalEdges(int total);
  void BuildEdgeStarted(const Edge* edge);
  void BuildEdgeFinished(Edge* edge, bool success, const string& output,
                         int* start_time, int* end_time);
  void BuildLoadDyndeps();
  void BuildStarted();
  void BuildFinished();

  enum EdgeStatus {
    kEdgeStarted,
    kEdgeFinished,
  };

  /// Format the progress status string by replacing the placeholders.
  /// See the user manual for more information about the available
  /// placeholders.
  /// @param progress_status_format The format of the progress status.
  /// @param status The status of the edge.
  string FormatProgressStatus(const char* progress_status_format,
                              EdgeStatus status) const;

 private:
  void PrintStatus(const Edge* edge, EdgeStatus status);

  const BuildConfig& config_;

  /// Time the build started.
  int64_t start_time_millis_;

  int started_edges_, finished_edges_, total_edges_;

>>>>>>> 0ccc7886
  /// Map of running edge to time the edge started running.
  typedef map<const Edge*, int> RunningEdgeMap;
  RunningEdgeMap running_edges_;

  /// Time the build started.
  int64_t start_time_millis_;

  DiskInterface* disk_interface_;
  DependencyScan scan_;

  // Unimplemented copy ctor and operator= ensure we don't copy the auto_ptr.
  Builder(const Builder &other);        // DO NOT IMPLEMENT
  void operator=(const Builder &other); // DO NOT IMPLEMENT
};

#endif  // NINJA_BUILD_H_<|MERGE_RESOLUTION|>--- conflicted
+++ resolved
@@ -230,8 +230,13 @@
                     const string& deps_prefix, vector<Node*>* deps_nodes,
                     string* err);
 
-<<<<<<< HEAD
-=======
+  /// Map of running edge to time the edge started running.
+  typedef map<const Edge*, int> RunningEdgeMap;
+  RunningEdgeMap running_edges_;
+
+  /// Time the build started.
+  int64_t start_time_millis_;
+
   DiskInterface* disk_interface_;
   DependencyScan scan_;
 
@@ -240,54 +245,4 @@
   void operator=(const Builder &other); // DO NOT IMPLEMENT
 };
 
-/// Tracks the status of a build: completion fraction, printing updates.
-struct BuildStatus {
-  explicit BuildStatus(const BuildConfig& config);
-  void PlanHasTotalEdges(int total);
-  void BuildEdgeStarted(const Edge* edge);
-  void BuildEdgeFinished(Edge* edge, bool success, const string& output,
-                         int* start_time, int* end_time);
-  void BuildLoadDyndeps();
-  void BuildStarted();
-  void BuildFinished();
-
-  enum EdgeStatus {
-    kEdgeStarted,
-    kEdgeFinished,
-  };
-
-  /// Format the progress status string by replacing the placeholders.
-  /// See the user manual for more information about the available
-  /// placeholders.
-  /// @param progress_status_format The format of the progress status.
-  /// @param status The status of the edge.
-  string FormatProgressStatus(const char* progress_status_format,
-                              EdgeStatus status) const;
-
- private:
-  void PrintStatus(const Edge* edge, EdgeStatus status);
-
-  const BuildConfig& config_;
-
-  /// Time the build started.
-  int64_t start_time_millis_;
-
-  int started_edges_, finished_edges_, total_edges_;
-
->>>>>>> 0ccc7886
-  /// Map of running edge to time the edge started running.
-  typedef map<const Edge*, int> RunningEdgeMap;
-  RunningEdgeMap running_edges_;
-
-  /// Time the build started.
-  int64_t start_time_millis_;
-
-  DiskInterface* disk_interface_;
-  DependencyScan scan_;
-
-  // Unimplemented copy ctor and operator= ensure we don't copy the auto_ptr.
-  Builder(const Builder &other);        // DO NOT IMPLEMENT
-  void operator=(const Builder &other); // DO NOT IMPLEMENT
-};
-
 #endif  // NINJA_BUILD_H_